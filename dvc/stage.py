--- conflicted
+++ resolved
@@ -1,10 +1,7 @@
 from __future__ import unicode_literals
 
-<<<<<<< HEAD
 from dvc.utils.compat import pathlib, str
 import copy
-=======
->>>>>>> f5638927
 import logging
 import os
 import re
